--- conflicted
+++ resolved
@@ -9,11 +9,7 @@
     max_size::do_derive_max_size(item)
 }
 
-<<<<<<< HEAD
-/// Derive the `postcard::Schema` trait for a struct or enum.
-=======
 /// Derive the `postcard_schema::Schema` trait for a struct or enum.
->>>>>>> 493ae454
 #[proc_macro_derive(Schema, attributes(postcard))]
 pub fn derive_schema(item: proc_macro::TokenStream) -> proc_macro::TokenStream {
     let input = parse_macro_input!(item as DeriveInput);
