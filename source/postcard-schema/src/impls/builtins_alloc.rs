--- conflicted
+++ resolved
@@ -4,14 +4,17 @@
 
 extern crate alloc;
 
+#[cfg_attr(docsrs, doc(cfg(any(feature = "alloc", feature = "use-std"))))]
 impl<T: Schema> Schema for alloc::vec::Vec<T> {
     const SCHEMA: &'static DataModelType = &DataModelType::Seq(T::SCHEMA);
 }
 
+#[cfg_attr(docsrs, doc(cfg(any(feature = "alloc", feature = "use-std"))))]
 impl Schema for alloc::string::String {
     const SCHEMA: &'static DataModelType = &DataModelType::String;
 }
 
+#[cfg_attr(docsrs, doc(cfg(any(feature = "alloc", feature = "use-std"))))]
 impl<K: Schema, V: Schema> Schema for alloc::collections::BTreeMap<K, V> {
     const SCHEMA: &'static DataModelType = &DataModelType::Map {
         key: K::SCHEMA,
@@ -19,14 +22,17 @@
     };
 }
 
+#[cfg_attr(docsrs, doc(cfg(any(feature = "alloc", feature = "use-std"))))]
 impl<K: Schema> Schema for alloc::collections::BTreeSet<K> {
     const SCHEMA: &'static DataModelType = &DataModelType::Seq(K::SCHEMA);
 }
 
-<<<<<<< HEAD
+#[cfg_attr(docsrs, doc(cfg(any(feature = "alloc", feature = "use-std"))))]
+impl<T: Schema> Schema for alloc::boxed::Box<T> {
+    const SCHEMA: &'static DataModelType = T::SCHEMA;
+}
+
+#[cfg_attr(docsrs, doc(cfg(any(feature = "alloc", feature = "use-std"))))]
 impl<T: ?Sized + Schema + alloc::borrow::ToOwned> Schema for alloc::borrow::Cow<'_, T> {
-=======
-impl<T: Schema> Schema for alloc::boxed::Box<T> {
->>>>>>> a83c294a
     const SCHEMA: &'static DataModelType = T::SCHEMA;
 }