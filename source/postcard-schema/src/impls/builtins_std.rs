//! Implementations of the [`Schema`] trait for `std` types

use crate::{schema::DataModelType, Schema};

#[cfg_attr(docsrs, doc(cfg(any(feature = "alloc", feature = "use-std"))))]
impl<T: Schema> Schema for std::vec::Vec<T> {
    const SCHEMA: &'static DataModelType = &DataModelType::Seq(T::SCHEMA);
}

#[cfg_attr(docsrs, doc(cfg(any(feature = "alloc", feature = "use-std"))))]
impl Schema for std::string::String {
    const SCHEMA: &'static DataModelType = &DataModelType::String;
}

#[cfg_attr(docsrs, doc(cfg(feature = "use-std")))]
impl Schema for std::path::PathBuf {
    const SCHEMA: &'static DataModelType = &DataModelType::String;
}

#[cfg_attr(docsrs, doc(cfg(any(feature = "alloc", feature = "use-std"))))]
impl<K: Schema, V: Schema> Schema for std::collections::HashMap<K, V> {
    const SCHEMA: &'static DataModelType = &DataModelType::Map {
        key: K::SCHEMA,
        val: V::SCHEMA,
    };
}

#[cfg_attr(docsrs, doc(cfg(any(feature = "alloc", feature = "use-std"))))]
impl<K: Schema, V: Schema> Schema for std::collections::BTreeMap<K, V> {
    const SCHEMA: &'static DataModelType = &DataModelType::Map {
        key: K::SCHEMA,
        val: V::SCHEMA,
    };
}

#[cfg_attr(docsrs, doc(cfg(any(feature = "alloc", feature = "use-std"))))]
impl<K: Schema> Schema for std::collections::HashSet<K> {
    const SCHEMA: &'static DataModelType = &DataModelType::Seq(K::SCHEMA);
}

#[cfg_attr(docsrs, doc(cfg(any(feature = "alloc", feature = "use-std"))))]
impl<K: Schema> Schema for std::collections::BTreeSet<K> {
    const SCHEMA: &'static DataModelType = &DataModelType::Seq(K::SCHEMA);
}

#[cfg_attr(docsrs, doc(cfg(any(feature = "alloc", feature = "use-std"))))]
<<<<<<< HEAD
impl<T: ?Sized + Schema + std::borrow::ToOwned> Schema for std::borrow::Cow<'_, T> {
=======
impl<T: Schema> Schema for std::boxed::Box<T> {
>>>>>>> a83c294a
    const SCHEMA: &'static DataModelType = T::SCHEMA;
}<|MERGE_RESOLUTION|>--- conflicted
+++ resolved
@@ -44,10 +44,11 @@
 }
 
 #[cfg_attr(docsrs, doc(cfg(any(feature = "alloc", feature = "use-std"))))]
-<<<<<<< HEAD
+impl<T: Schema> Schema for std::boxed::Box<T> {
+    const SCHEMA: &'static DataModelType = T::SCHEMA;
+}
+
+#[cfg_attr(docsrs, doc(cfg(any(feature = "alloc", feature = "use-std"))))]
 impl<T: ?Sized + Schema + std::borrow::ToOwned> Schema for std::borrow::Cow<'_, T> {
-=======
-impl<T: Schema> Schema for std::boxed::Box<T> {
->>>>>>> a83c294a
     const SCHEMA: &'static DataModelType = T::SCHEMA;
 }